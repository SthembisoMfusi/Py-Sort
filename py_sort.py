--- conflicted
+++ resolved
@@ -123,11 +123,6 @@
         "Executables": [".exe", ".msi", ".deb", ".rpm", ".dmg", ".app", ".apk", ".jar"]
     }
 
-<<<<<<< HEAD
-
-# File utilities
-=======
->>>>>>> 8a5443b5
 
 def create_folder_if_not_exists(folder_path: Path) -> None:
     """
@@ -206,10 +201,6 @@
 
 def find_target_folder(file_extension: str, sorting_rules: Dict[str, List[str]]) -> str:
     """
-<<<<<<< HEAD
-    Find the target folder for a given file extension.
-    
-=======
     Find the target folder for a given file extension based on sorting rules.
 
     This function iterates through the provided `sorting_rules` to find which
@@ -217,7 +208,6 @@
     the corresponding folder name is returned. If no matching rule is found,
     the default folder name "Other" is returned.
 
->>>>>>> 8a5443b5
     Args:
         file_extension (str): The file extension to look up (e.g., '.pdf').
         sorting_rules (Dict[str, List[str]]): A dictionary mapping folder names
@@ -232,39 +222,8 @@
             return folder_name
     return "Other"
 
-<<<<<<< HEAD
-
-# Core organizer
 
 def log_move(directory: Path, original_path: Path, new_path: Path) -> None:
-    """
-    Log a file move to the moves log file.
-    
-    Args:
-        directory: The directory where the log file is stored
-        original_path: The original path of the file
-        new_path: The new path of the file
-    """
-    log_file = directory / "py_sort_moves.json"
-    if log_file.exists():
-        with open(log_file, 'r') as f:
-            moves = json.load(f)
-    else:
-        moves = []
-    moves.append({
-        "timestamp": datetime.now().isoformat(),
-        "original": str(original_path),
-        "new": str(new_path)
-    })
-    with open(log_file, 'w') as f:
-        json.dump(moves, f, indent=4)
-
-
-def organize_files(directory_path: str, dry_run: bool = False, config_path: str = "config.json", show_stats: bool = True) -> None:
-=======
-
-def log_move(directory: Path, original_path: Path, new_path: Path) -> None:
->>>>>>> 8a5443b5
     """
     Log a file move operation to a JSON log file.
 
@@ -310,8 +269,6 @@
 def organize_files(directory_path: str, dry_run: bool = False, config_path: str = "config.json",
                    show_stats: bool = True) -> None:
     """
-<<<<<<< HEAD
-=======
     Organize files in the specified directory into subfolders by type.
 
     This is the core function for organizing files. It scans the target directory,
@@ -332,7 +289,6 @@
                                      category breakdown) will be displayed.
                                      Defaults to True.
     """
->>>>>>> 8a5443b5
     directory = Path(directory_path)
 
     if not directory.exists():
@@ -343,39 +299,25 @@
         return
 
     sorting_rules = load_sorting_rules(config_path)
-<<<<<<< HEAD
-    files_to_organize = [f for f in directory.iterdir() if f.is_file()]
-=======
 
     # Filter out directories and the log files themselves to avoid self-organization
     files_to_organize = [
         f for f in directory.iterdir()
         if f.is_file() and f.name not in ["py_sort.log", "py_sort_moves.json"]
     ]
->>>>>>> 8a5443b5
 
     if not files_to_organize:
         color.print_yellow("No files found to organize in the specified directory.")
         return
 
-<<<<<<< HEAD
-    color.print_red(f"Found {len(files_to_organize)} files to organize...")
-    if dry_run:
-        color.print_red("DRY RUN MODE - No files will actually be moved\n")
-=======
     color.print_yellow(f"Found {len(files_to_organize)} files to consider for organization...")
     if dry_run:
         color.print_yellow("DRY RUN MODE - No files will actually be moved\n")
->>>>>>> 8a5443b5
 
     moved_count = 0
     skipped_count = 0
     total_size = 0
-<<<<<<< HEAD
-    category_stats = {}
-=======
     category_stats: Dict[str, Dict[str, int]] = {} # Type hint for clarity
->>>>>>> 8a5443b5
 
     for file_path in files_to_organize:
         try:
@@ -386,40 +328,11 @@
             file_size = file_path.stat().st_size 
 
             target_dir = directory / target_folder
-<<<<<<< HEAD
-
-            if not dry_run:
-                create_folder_if_not_exists(target_dir)
-
-=======
->>>>>>> 8a5443b5
             target_file_path = target_dir / file_path.name
 
             if target_file_path.exists():
                 color.print_yellow(f"Skipped '{file_path.name}' - file already exists in '{target_folder}/'")
                 skipped_count += 1
-<<<<<<< HEAD
-                continue
-
-            if dry_run:
-                print(f"[DRY RUN] Would move '{file_path.name}' to '{target_folder}/'")
-                continue
-
-            shutil.move(str(file_path), str(target_file_path))
-            print(f"Moved '{file_path.name}' to '{target_folder}/'")
-            moved_count += 1
-            total_size += file_size
-
-            # Log the move
-            log_move(directory, file_path, target_file_path)
-
-            # Update stats
-            if target_folder not in category_stats:
-                category_stats[target_folder] = {'count': 0, 'size': 0}
-            category_stats[target_folder]['count'] += 1
-            category_stats[target_folder]['size'] += file_size
-
-=======
                 continue # Skip to the next file
 
             if not dry_run:
@@ -469,35 +382,23 @@
                         if not prompt_retry(f"Cannot move '{file_path.name}'"):
                             skipped_count += 1
                             break # User chose not to retry, give up on this file
->>>>>>> 8a5443b5
         except Exception as e:
             # Catch any unexpected errors during processing a specific file
             color.print_red(f"Error processing '{file_path.name}': {e}")
             logger.exception(f"Error processing {file_path}")
             skipped_count += 1
 
-<<<<<<< HEAD
-    # Summary
-=======
     # Summary of the organization process
->>>>>>> 8a5443b5
     print(f"\n{'='*50}")
     if dry_run:
         color.print_yellow(f"DRY RUN COMPLETE: Would have attempted to organize {len(files_to_organize)} files.")
         print(f"  Would move: {moved_count} files")
         print(f"  Would skip (due to existing destination file or errors): {skipped_count} files")
     else:
-<<<<<<< HEAD
-        color.print_green("ORGANIZATION COMPLETE!")
-        color.print_green(f"Files moved: {moved_count}")
-        if skipped_count > 0:
-            print(f"Files skipped: {skipped_count}")
-=======
         color.print_green(f"ORGANIZATION COMPLETE!")
         color.print_green(f"Files successfully moved: {moved_count}")
         if skipped_count > 0:
             color.print_yellow(f"Files skipped due to errors or existing duplicates: {skipped_count}")
->>>>>>> 8a5443b5
 
         if show_stats and moved_count > 0:
             print(f"\n{'='*50}")
@@ -642,11 +543,6 @@
     if skipped_count > 0:
         color.print_yellow(f"Skipped {skipped_count} files during undo.")
 
-<<<<<<< HEAD
-
-# CLI
-=======
->>>>>>> 8a5443b5
 
 def undo_organization(directory_path: str) -> None:
     """
@@ -721,9 +617,6 @@
 
 
 def main():
-<<<<<<< HEAD
-    """Main function to handle command line arguments and run the organizer."""
-=======
     """
     Main function to handle command-line arguments and run the file organizer.
 
@@ -733,7 +626,6 @@
     provided arguments. It also includes global error handling for `KeyboardInterrupt`
     and other unexpected exceptions.
     """
->>>>>>> 8a5443b5
     parser = argparse.ArgumentParser(
         description="Organize files in a directory by moving them into subdirectories based on file type. Use --undo to restore files to their original locations.",
         formatter_class=argparse.RawDescriptionHelpFormatter,
@@ -746,13 +638,6 @@
         """
     )
 
-<<<<<<< HEAD
-    parser.add_argument("directory", help="Path to the directory to organize or undo organization for")
-    parser.add_argument("--dry-run", action="store_true", help="Show what would be moved without actually moving files")
-    parser.add_argument("--config", default="config.json", help="Path to the JSON configuration file (default: config.json)")
-    parser.add_argument("--no-stats", action="store_true", help="Disable detailed statistics at the end")
-    parser.add_argument("--undo", action="store_true", help="Undo the last organization by restoring files to their original locations")
-=======
     parser.add_argument(
         "directory",
         help="Path to the directory to organize or undo organization for"
@@ -781,7 +666,6 @@
         action="store_true",
         help="Undo the last organization by restoring files to their original locations"
     )
->>>>>>> 8a5443b5
 
     args = parser.parse_args()
 
