#!/usr/bin/env python3
"""
File Organizer - A simple tool to sort files into folders by type.

This script helps organize messy directories by automatically moving files
into subdirectories based on their file extensions.

Author: Sthembiso Mfusi
License: MIT
"""

import argparse
import json
import os
import shutil
import sys
import logging
from datetime import datetime
from pathlib import Path
from typing import Dict, List
import re
import unicodedata

from assets import color
from tqdm import tqdm
from time import sleep

def rename_file(file_path: Path, pattern: str, existing_names: set) -> str:
    """
    Return a new filename based on pattern, ensuring uniqueness in existing_names.
    Supports {date}, {clean}, {lower}. Appends counter if needed.
    """
    name = file_path.stem
    ext = file_path.suffix

    # clean version
    clean_name = unicodedata.normalize('NFKD', name).encode('ascii', 'ignore').decode()
    clean_name = re.sub(r'[^\w\s-]', '', clean_name).replace(' ', '_').lower()

    new_name = pattern
    new_name = new_name.replace("{date}", datetime.now().strftime("%Y-%m-%d_%H-%M-%S"))
    new_name = new_name.replace("{clean}", clean_name)
    new_name = new_name.replace("{lower}", name.lower())

    candidate = f"{new_name}{ext}"
    counter = 1
    while candidate in existing_names:
        candidate = f"{new_name}_{counter}{ext}"
        counter += 1

    existing_names.add(candidate)
    return candidate

# Logging setup
# Configures a basic logger to write ERROR level messages to 'py_sort.log'.
# This is useful for debugging issues that occur during script execution.
logging.basicConfig(
    filename="py_sort.log",
    level=logging.ERROR,
    format="%(asctime)s [%(levelname)s] %(message)s",
)
logger = logging.getLogger(__name__)


def prompt_retry(action_desc: str) -> bool:
    """
    Ask the user if they want to retry an action that failed.

    This function presents a yes/no prompt to the user and ensures a valid
    'y' or 'n' response. It's used to give the user control over repeating
    operations that encountered transient errors (e.g., permission issues).

    Args:
        action_desc (str): A description of the action that failed, to be
                           included in the retry prompt.

    Returns:
        bool: True if the user chooses to retry (enters 'y' or 'yes'),
              False otherwise (enters 'n' or 'no').
    """
    while True:
        response = input(f"{action_desc} - Retry? (y/n): ").strip().lower()
        if response in ('y', 'yes'):
            return True
        elif response in ('n', 'no'):
            return False
        else:
            print("Please enter 'y' or 'n'.")


def load_sorting_rules(config_path: str = "config.json") -> Dict[str, List[str]]:
    """
    Load sorting rules from a JSON configuration file.

    This function attempts to read a JSON file specified by `config_path`.
    The JSON file is expected to contain a dictionary where keys are folder
    names (e.g., "Images") and values are lists of file extensions (e.g.,
    [".jpg", ".png"]). If the file is not found, or if there's an error
    parsing the JSON, default sorting rules are returned, and a warning/error
    is printed and logged.

    Args:
        config_path (str): Path to the configuration file (default: "config.json").

    Returns:
        Dict[str, List[str]]: A dictionary mapping folder names to lists of
                              file extensions. Returns default rules on error.
    """
    try:
        with open(config_path, 'r') as f:
            return json.load(f)
    except FileNotFoundError:
        color.print_yellow(f"Warning: Config file '{config_path}' not found. Using default rules.")
        return get_default_sorting_rules()
    except json.JSONDecodeError as e:
        color.print_red(f"Error: Invalid JSON in config file '{config_path}': {e}")
        logger.exception("JSON decode error in config file")
        return get_default_sorting_rules()
    except Exception as e:
        color.print_red(f"Unexpected error loading config file '{config_path}': {e}")
        logger.exception("Unexpected error loading config file")
        return get_default_sorting_rules()

def print(message):
    tqdm.write(message)

def get_default_sorting_rules() -> Dict[str, List[str]]:
    """
    Provides a dictionary of default file sorting rules.

    This function defines a hardcoded set of common file types mapped to
    logical folder names. This acts as a fallback if no custom configuration
    file is provided or if the custom file is invalid.

    Returns:
        Dict[str, List[str]]: A dictionary where keys are target folder names
                              and values are lists of associated file extensions.
    """
    return {
        "Images": [".jpg", ".jpeg", ".png", ".gif", ".bmp", ".svg", ".webp", ".tiff", ".ico", ".raw",
                   ".heic", ".heif", ".cr2", ".nef", ".arw", ".dng", ".psd"],
        "Documents": [".pdf", ".doc", ".docx", ".txt", ".rtf", ".odt", ".pages", ".md", ".tex",
                      ".epub", ".mobi", ".azw", ".azw3", ".log"],
        "Videos": [".mp4", ".avi", ".mov", ".wmv", ".flv", ".webm", ".mkv", ".m4v", ".3gp",
                   ".mpg", ".mpeg", ".vob", ".ogv"],
        "Audio": [".mp3", ".wav", ".flac", ".aac", ".ogg", ".m4a", ".wma", ".opus", ".aiff",
                  ".au", ".mid", ".midi"],
        "Archives": [".zip", ".rar", ".7z", ".tar", ".gz", ".bz2", ".xz", ".tar.gz", ".tar.bz2",
                     ".cab", ".iso", ".img"],
        "Code": [".py", ".js", ".html", ".css", ".java", ".cpp", ".c", ".php", ".rb", ".go",
                 ".rs", ".ts", ".jsx", ".tsx", ".swift", ".kt", ".scala", ".sh", ".bash",
                 ".json", ".xml", ".yaml", ".yml", ".sql"],
        "Spreadsheets": [".xls", ".xlsx", ".csv", ".ods", ".numbers", ".tsv", ".xlsm"],
        "Presentations": [".ppt", ".pptx", ".odp", ".key", ".pps", ".ppsx"],
        "Executables": [".exe", ".msi", ".deb", ".rpm", ".dmg", ".app", ".apk", ".jar"]
    }


def create_folder_if_not_exists(folder_path: Path) -> None:
    """
    Create a folder if it doesn't already exist, handling permissions and OS errors.

    This function attempts to create the specified `folder_path` (including any
    necessary parent directories) if it does not already exist. It incorporates
    a retry mechanism using `prompt_retry` for `PermissionError` and other
    `OSError` types, making the folder creation more robust.

    Args:
        folder_path (Path): Path to the folder to create.
    """
    while True:
        try:
            if not folder_path.exists():
                folder_path.mkdir(parents=True, exist_ok=True)
                color.print_green(f"Created folder: {folder_path.name}/")
            return
        except PermissionError:
            logger.exception(f"Permission denied creating folder {folder_path}")
            color.print_red(f"Permission denied: cannot create folder '{folder_path}'")
            if not prompt_retry(f"Cannot create folder '{folder_path}'"):
                return
        except OSError as e:
            logger.exception(f"OS error creating folder {folder_path}")
            color.print_red(f"System error creating folder '{folder_path}': {e}")
            if not prompt_retry(f"Cannot create folder '{folder_path}'"):
                return
        except Exception as e:
            logger.exception(f"Unexpected error creating folder {folder_path}")
            color.print_red(f"Unexpected error creating folder '{folder_path}': {e}")
            if not prompt_retry(f"Cannot create folder '{folder_path}'"):
                return


def get_file_extension(file_path: Path) -> str:
    """
    Get the file extension in lowercase.

    This function extracts the file extension from a `pathlib.Path` object.
    It returns the extension including the leading dot (e.g., '.jpg') and
    converts it to lowercase for consistent matching against sorting rules.

    Args:
        file_path (Path): Path to the file.

    Returns:
        str: The file extension, including the dot, in lowercase.
             Returns an empty string if the file has no extension.
    """
    return file_path.suffix.lower()


def format_size(size_bytes: int) -> str:
    """
    Formats a file size in bytes into a human-readable string (e.g., KB, MB, GB).

    This function converts a raw byte count into a more understandable format
    by applying appropriate units (B, KB, MB, GB, TB).

    Args:
        size_bytes (int): The size of the file in bytes.

    Returns:
        str: A formatted string representing the file size with units
             (e.g., "1.23 MB").
    """
    for unit in ['B', 'KB', 'MB', 'GB', 'TB']:
        if size_bytes < 1024.0:
            return f"{size_bytes:.2f} {unit}"
        size_bytes /= 1024.0
    return f"{size_bytes:.2f} PB"


def find_target_folder(file_extension: str, sorting_rules: Dict[str, List[str]]) -> str:
    """
    Find the target folder for a given file extension based on sorting rules.

    This function iterates through the provided `sorting_rules` to find which
    category (folder name) the `file_extension` belongs to. If a match is found,
    the corresponding folder name is returned. If no matching rule is found,
    the default folder name "Other" is returned.

    Args:
        file_extension (str): The file extension to look up (e.g., '.pdf').
        sorting_rules (Dict[str, List[str]]): A dictionary mapping folder names
                                               to lists of file extensions.

    Returns:
        str: The name of the target folder (e.g., "Documents"), or "Other"
             if no specific rule matches the extension.
    """
    for folder_name, extensions in sorting_rules.items():
        if file_extension in extensions:
            return folder_name
    return "Other"


def log_move(directory: Path, original_path: Path, new_path: Path) -> None:
    """
    Log a file move operation to a JSON log file.

    This function appends details of a file move (timestamp, original path, new path)
    to a JSON file named `py_sort_moves.json` located in the `directory` being organized.
    This log is crucial for the undo functionality. The log is a list of dictionaries.

    Args:
        directory (Path): The root directory where the log file is stored.
        original_path (Path): The original full path of the file before moving.
        new_path (Path): The new full path of the file after moving.
    """
    log_file = directory / "py_sort_moves.json"
    moves = []
    if log_file.exists():
        try:
            with open(log_file, 'r') as f:
                moves = json.load(f)
            if not isinstance(moves, list):
                moves = []
                color.print_yellow(f"Warning: Move log '{log_file.name}' was malformed. Starting a new log.")
        except json.JSONDecodeError:
            moves = []
            color.print_yellow(f"Warning: Move log '{log_file.name}' is corrupted. Starting a new log.")
        except Exception as e:
            logger.exception(f"Error reading move log {log_file}")
            color.print_red(f"Error reading move log '{log_file.name}': {e}. Starting a new log.")
            moves = []

    moves.append({
        "timestamp": datetime.now().isoformat(),
        "original": str(original_path.resolve()),
        "new": str(new_path.resolve())
    })
    try:
        with open(log_file, 'w') as f:
            json.dump(moves, f, indent=4)
    except Exception as e:
        logger.exception(f"Error writing to move log {log_file}")
        color.print_red(f"Error writing to move log '{log_file.name}': {e}")


def organize_files(directory_path: str, dry_run: bool = False, config_path: str = "config.json",
                   show_stats: bool = True) -> None:
  
  
    """
    Organize files in the specified directory into subfolders by type.

    This is the core function for organizing files. It scans the target directory,
    determines the correct destination for each file based on its extension and
    the sorting rules, and then (if not in dry-run mode) moves the files. It
    provides progress updates, handles potential errors during file operations
    with a retry mechanism, and collects statistics about the organization process.

    Args:
        directory_path (str): The path to the directory whose files are to be organized.
        dry_run (bool, optional): If True, files will not actually be moved;
                                  the script will only show what *would* happen.
                                  Defaults to False.
        config_path (str, optional): Path to the JSON configuration file containing
                                     custom sorting rules. Defaults to "config.json".
        show_stats (bool, optional): If True, detailed statistics about the
                                     organization (files moved, total size,
                                     category breakdown) will be displayed.
                                     Defaults to True.
    """
    directory = Path(directory_path)

    if not directory.exists():
        color.print_red(f"Error: Directory '{directory_path}' does not exist.")
        return
    if not directory.is_dir():
        color.print_red(f"Error: '{directory_path}' is not a directory.")
        return

    sorting_rules = load_sorting_rules(config_path)

    # Filter out directories and the log files themselves to avoid self-organization
    files_to_organize = [
        f for f in directory.iterdir()
        if f.is_file() and f.name not in ["py_sort.log", "py_sort_moves.json"]
    ]

    if not files_to_organize:
        color.print_yellow("No files found to organize in the specified directory.")
        return

    color.print_yellow(f"Found {len(files_to_organize)} files to consider for organization...")
    if dry_run:
        color.print_yellow("DRY RUN MODE - No files will actually be moved\n")

    moved_count = 0
    skipped_count = 0
    total_size = 0
<<<<<<< HEAD
    category_stats = {}  # Track files and size per category
    total=len(files_to_organize)
    
    for itter_cnt,file_path in tqdm(enumerate(files_to_organize),colour="#CEFCAB",total=total,desc="Current Progress in Organizing your folder"):
        #view current progress with a visual progress Bar
        
        file_extension = get_file_extension(file_path)
        target_folder = find_target_folder(file_extension, sorting_rules)
        file_size = os.path.getsize(file_path)
        
        

        # Create target directory
        target_dir = directory / target_folder
        if not dry_run:
            create_folder_if_not_exists(target_dir)
        
        # Move the file
        target_file_path = target_dir / file_path.name
        
        if target_file_path.exists():
            print(f"Skipped '{file_path.name}' - file already exists in {target_folder}/")
            skipped_count += 1
            continue
        
        if dry_run:
            print(f"[DRY RUN] Would move '{file_path.name}' to '{target_folder}/'")
        else:
            try:
                shutil.move(str(file_path), str(target_file_path))
                print(f"Moved '{file_path.name}' to '{target_folder}/'")
=======
    category_stats: Dict[str, Dict[str, int]] = {}

    for file_path in files_to_organize:
        try:
            file_extension = get_file_extension(file_path)
            target_folder = find_target_folder(file_extension, sorting_rules)
            file_size = file_path.stat().st_size
            target_dir = directory / target_folder
            target_file_path = target_dir / file_path.name

            if target_file_path.exists():
                color.print_yellow(f"Skipped '{file_path.name}' - file already exists in '{target_folder}/'")
                skipped_count += 1
                continue

            if not dry_run:
                # Ensure the target directory exists before attempting to move
                create_folder_if_not_exists(target_dir)

            if dry_run:
                print(f"[DRY RUN] Would move '{file_path.name}' to '{target_folder}/'")
>>>>>>> a1771372
                moved_count += 1
                total_size += file_size
                category_stats.setdefault(target_folder, {'count': 0, 'size': 0})
                category_stats[target_folder]['count'] += 1
                category_stats[target_folder]['size'] += file_size
<<<<<<< HEAD
            except Exception as e:
                color.print_red(f"Error moving '{file_path.name}': {e}")
                skipped_count += 1
      
        
        sleep(0.01)
       
    # Summary
=======
            else:
                # Actual file move logic with retry mechanism
                while True:
                    try:
                        shutil.move(str(file_path), str(target_file_path))
                        color.print_green(f"Moved '{file_path.name}' to '{target_folder}/'")
                        moved_count += 1
                        total_size += file_size

                        # Log the move for undo functionality
                        log_move(directory, file_path, target_file_path)

                        # Update category statistics
                        category_stats.setdefault(target_folder, {'count': 0, 'size': 0})
                        category_stats[target_folder]['count'] += 1
                        category_stats[target_folder]['size'] += file_size
                        break
                    except PermissionError:
                        logger.exception(f"Permission denied moving {file_path}")
                        color.print_red(f"Permission denied: cannot move '{file_path.name}'")
                        if not prompt_retry(f"Cannot move '{file_path.name}'"):
                            skipped_count += 1
                            break
                    except OSError as e:
                        logger.exception(f"OS error moving {file_path}")
                        color.print_red(f"System error moving '{file_path.name}': {e}")
                        if not prompt_retry(f"Cannot move '{file_path.name}'"):
                            skipped_count += 1
                            break
                    except Exception as e:
                        logger.exception(f"Unexpected error moving {file_path}")
                        color.print_red(f"Unexpected error moving '{file_path.name}': {e}")
                        if not prompt_retry(f"Cannot move '{file_path.name}'"):
                            skipped_count += 1
                            break
        except Exception as e:
            # Catch any unexpected errors during processing a specific file
            color.print_red(f"Error processing '{file_path.name}': {e}")
            logger.exception(f"Error processing {file_path}")
            skipped_count += 1

    # Summary of the organization process
>>>>>>> a1771372
    print(f"\n{'='*50}")
    if dry_run:
        color.print_yellow(f"DRY RUN COMPLETE: Would have attempted to organize {len(files_to_organize)} files.")
        print(f"  Would move: {moved_count} files")
        print(f"  Would skip: {skipped_count} files")
    else:
        color.print_green(f"ORGANIZATION COMPLETE!")
        color.print_green(f"Files successfully moved: {moved_count}")
        if skipped_count > 0:
            color.print_yellow(f"Files skipped due to errors or existing duplicates: {skipped_count}")

        if show_stats and moved_count > 0:
            print(f"\n{'='*50}")
            print("STATISTICS")
            print(f"{'='*50}")
            print(f"Total files organized: {moved_count}")
            print(f"Total size moved: {format_size(total_size)}")
            print(f"\nFiles by category:")
            sorted_categories = sorted(category_stats.items(), key=lambda x: x[1]['count'], reverse=True)
            for category, stats in sorted_categories:
                print(f"  {category}: {stats['count']} files ({format_size(stats['size'])})")
            print(f"{'='*50}")
    print(f"{'='*50}")


def organize_files_with_rename(directory_path: str, dry_run: bool = False, config_path: str = "config.json",
                               show_stats: bool = True, rename_pattern: str = None) -> None:
    """
    Enhanced organizer that supports renaming files based on a pattern.
    Uses organize_files() logic but adds rename before moving.
    """
    directory = Path(directory_path)
    if not directory.exists() or not directory.is_dir():
        color.print_red(f"Error: '{directory_path}' is not a valid directory.")
        return

    sorting_rules = load_sorting_rules(config_path)
    files_to_organize = [f for f in directory.iterdir() if f.is_file() and f.name not in ["py_sort.log", "py_sort_moves.json"]]
    existing_names = set(f.name for f in directory.iterdir())

    if not files_to_organize:
        color.print_yellow("No files found to organize.")
        return

    color.print_yellow(f"Found {len(files_to_organize)} files to consider...")
    if dry_run:
        color.print_yellow("DRY RUN MODE - No files will actually be moved\n")

    moved_count = skipped_count = total_size = 0
    category_stats: Dict[str, Dict[str, int]] = {}

    for file_path in files_to_organize:
        try:
            ext = get_file_extension(file_path)
            target_folder = find_target_folder(ext, sorting_rules)
            file_size = file_path.stat().st_size
            target_dir = directory / target_folder

            # Ensure folder exists before computing target path
            if not dry_run:
                create_folder_if_not_exists(target_dir)

            if rename_pattern:
                new_name = rename_file(file_path, rename_pattern, existing_names)
            else:
                new_name = file_path.name

            target_file_path = target_dir / new_name

            if target_file_path.exists():
                color.print_yellow(f"Skipped '{file_path.name}' - file already exists in '{target_folder}/'")
                skipped_count += 1
                continue

            if dry_run:
                print(f"[DRY RUN] Would move '{file_path.name}' -> '{target_folder}/{new_name}'")
            else:
                while True:
                    try:
                        shutil.move(str(file_path), str(target_file_path))
                        color.print_green(f"Moved '{file_path.name}' -> '{target_folder}/{new_name}'")
                        log_move(directory, file_path, target_file_path)
                        break
                    except PermissionError:
                        logger.exception(f"Permission denied moving {file_path}")
                        color.print_red(f"Permission denied: cannot move '{file_path.name}'")
                        if not prompt_retry(f"Cannot move '{file_path.name}'"):
                            skipped_count += 1
                            break
                    except OSError as e:
                        logger.exception(f"OS error moving {file_path}")
                        color.print_red(f"System error moving '{file_path.name}': {e}")
                        if not prompt_retry(f"Cannot move '{file_path.name}'"):
                            skipped_count += 1
                            break
                    except Exception as e:
                        logger.exception(f"Unexpected error moving {file_path}")
                        color.print_red(f"Unexpected error moving '{file_path.name}': {e}")
                        if not prompt_retry(f"Cannot move '{file_path.name}'"):
                            skipped_count += 1
                            break

            moved_count += 1
            total_size += file_size
            category_stats.setdefault(target_folder, {'count': 0, 'size': 0})
            category_stats[target_folder]['count'] += 1
            category_stats[target_folder]['size'] += file_size

        except Exception as e:
            color.print_red(f"Error processing '{file_path.name}': {e}")
            logger.exception(e)
            skipped_count += 1

    # Summary
    print(f"\n{'='*50}")
    if dry_run:
        color.print_yellow(f"DRY RUN COMPLETE: Would organize {len(files_to_organize)} files.")
        print(f"  Would move: {moved_count} files")
        print(f"  Would skip: {skipped_count} files")
    else:
        color.print_green(f"ORGANIZATION COMPLETE! Files moved: {moved_count}")
        if skipped_count:
            color.print_yellow(f"Files skipped: {skipped_count}")
        
    
    

    if show_stats and moved_count > 0:
        print("\nSTATISTICS")
        sorted_categories = sorted(category_stats.items(), key=lambda x: x[1]['count'], reverse=True)
        for category, stats in sorted_categories:
            print(f"  {category}: {stats['count']} files ({format_size(stats['size'])})")


def undo_organization(directory_path: str) -> None:
    """
    Undo the last organization operation for a given directory.

    This function attempts to revert the file moves performed by the
    `organize_files` function by reading the `py_sort_moves.json` log file
    located in the target `directory`. It moves files from their new locations
    back to their recorded original paths. The undo operation is performed
    in reverse order of the original moves to minimize conflicts.
    After a successful undo, the move log is cleared.

    Args:
        directory_path (str): Path to the directory for which organization
                              needs to be undone.
    """
    directory = Path(directory_path)

    if not directory.exists() or not directory.is_dir():
        color.print_red(f"Error: '{directory_path}' is not a valid directory.")
        return

    log_file = directory / "py_sort_moves.json"
    if not log_file.exists():
        color.print_red("No move log found for this directory. Nothing to undo.")
        return

    try:
        with open(log_file, 'r') as f:
            moves = json.load(f)
        if not isinstance(moves, list) or not all(isinstance(m, dict) for m in moves):
            color.print_red("Error reading move log. Log file may be corrupted or malformed.")
            return
    except json.JSONDecodeError:
        color.print_red("Error reading move log. Log file is not valid JSON.")
        return
    except Exception as e:
        logger.exception(f"Unexpected error loading move log {log_file}")
        color.print_red(f"Unexpected error loading move log '{log_file.name}': {e}")
        return

    if not moves:
        color.print_red("No moves recorded in the log file for this directory. Nothing to undo.")
        return

    color.print_yellow("\nThis will attempt to undo the last organization by moving files back to their original locations.")
    confirm = input("Are you sure you want to proceed? (y/N): ").strip().lower()
    if confirm != 'y':
        color.print_red("Undo cancelled by user.")
        return

    restored_count = skipped_count = 0

    # Undo in reverse order of moves to handle potential dependencies better
    for move in reversed(moves):
        original_path = Path(move.get('original', '')).resolve()
        new_path = Path(move.get('new', '')).resolve()

        if not new_path.exists():
            color.print_yellow(f"Skipped '{new_path.name}' - file not found at expected location.")
            skipped_count += 1
            continue

        if original_path.exists():
            color.print_yellow(f"Skipped '{new_path.name}' - original location '{original_path.parent}' already has a file named '{original_path.name}'.")
            skipped_count += 1
            continue

        if not original_path.parent.exists():
            color.print_yellow(f"Warning: Creating original parent directory '{original_path.parent}/' for '{new_path.name}'.")
            try:
                original_path.parent.mkdir(parents=True, exist_ok=True)
            except Exception as e:
                color.print_red(f"Error creating parent directory '{original_path.parent}': {e}. Skipping '{new_path.name}'.")
                skipped_count += 1
                continue

        while True:
            try:
                shutil.move(str(new_path), str(original_path))
                color.print_green(f"Restored '{new_path.name}' to '{original_path.parent}/'")
                restored_count += 1
                break
            except PermissionError:
                logger.exception(f"Permission denied restoring {new_path}")
                color.print_red(f"Permission denied: cannot restore '{new_path.name}'")
                if not prompt_retry(f"Cannot restore '{new_path.name}'"):
                    skipped_count += 1
                    break
            except OSError as e:
                logger.exception(f"OS error restoring {new_path}")
                color.print_red(f"System error restoring '{new_path.name}': {e}")
                if not prompt_retry(f"Cannot restore '{new_path.name}'"):
                    skipped_count += 1
                    break
            except Exception as e:
                logger.exception(f"Unexpected error restoring {new_path}")
                color.print_red(f"Unexpected error restoring '{new_path.name}': {e}")
                if not prompt_retry(f"Cannot restore '{new_path.name}'"):
                    skipped_count += 1
                    break

    color.print_green(f"\nUndo complete. Files restored: {restored_count}")
    if skipped_count:
        color.print_yellow(f"Files skipped: {skipped_count}")



def main():
    """
    Main function to handle command-line arguments and run the file organizer.

    This function serves as the entry point for the PyDex script. It configures
    the command-line argument parser, interprets user input, and dispatches
    control to either `organize_files` or `undo_organization` based on the
    provided arguments. It also includes global error handling for `KeyboardInterrupt`
    and other unexpected exceptions.
    """
    parser = argparse.ArgumentParser(description="File Organizer - Sort files into folders by type.")
    parser.add_argument("directory", nargs="?", default=".", help="Directory to organize (default: current directory)")
    parser.add_argument("--dry-run", action="store_true", help="Show what would be done without making changes")
    parser.add_argument("--config", default="config.json", help="Path to JSON config file with sorting rules")
    parser.add_argument("--undo", action="store_true", help="Undo the last organization operation")
    parser.add_argument("--no-stats", action="store_true", help="Do not show detailed statistics after organizing")
    parser.add_argument("--rename", default=None, help="Pattern to rename files (supports {date}, {clean}, {lower})")

    args = parser.parse_args()

    if args.undo:
        undo_organization(args.directory)
    elif args.rename:
        organize_files_with_rename(
            args.directory,
            dry_run=args.dry_run,
            config_path=args.config,
            show_stats=not args.no_stats,
            rename_pattern=args.rename
        )
    else:
        organize_files(
            args.directory,
            dry_run=args.dry_run,
            config_path=args.config,
            show_stats=not args.no_stats
        )


if __name__ == "__main__":
    
    main()<|MERGE_RESOLUTION|>--- conflicted
+++ resolved
@@ -350,39 +350,6 @@
     moved_count = 0
     skipped_count = 0
     total_size = 0
-<<<<<<< HEAD
-    category_stats = {}  # Track files and size per category
-    total=len(files_to_organize)
-    
-    for itter_cnt,file_path in tqdm(enumerate(files_to_organize),colour="#CEFCAB",total=total,desc="Current Progress in Organizing your folder"):
-        #view current progress with a visual progress Bar
-        
-        file_extension = get_file_extension(file_path)
-        target_folder = find_target_folder(file_extension, sorting_rules)
-        file_size = os.path.getsize(file_path)
-        
-        
-
-        # Create target directory
-        target_dir = directory / target_folder
-        if not dry_run:
-            create_folder_if_not_exists(target_dir)
-        
-        # Move the file
-        target_file_path = target_dir / file_path.name
-        
-        if target_file_path.exists():
-            print(f"Skipped '{file_path.name}' - file already exists in {target_folder}/")
-            skipped_count += 1
-            continue
-        
-        if dry_run:
-            print(f"[DRY RUN] Would move '{file_path.name}' to '{target_folder}/'")
-        else:
-            try:
-                shutil.move(str(file_path), str(target_file_path))
-                print(f"Moved '{file_path.name}' to '{target_folder}/'")
-=======
     category_stats: Dict[str, Dict[str, int]] = {}
 
     for file_path in files_to_organize:
@@ -404,22 +371,17 @@
 
             if dry_run:
                 print(f"[DRY RUN] Would move '{file_path.name}' to '{target_folder}/'")
->>>>>>> a1771372
                 moved_count += 1
                 total_size += file_size
                 category_stats.setdefault(target_folder, {'count': 0, 'size': 0})
                 category_stats[target_folder]['count'] += 1
                 category_stats[target_folder]['size'] += file_size
-<<<<<<< HEAD
-            except Exception as e:
-                color.print_red(f"Error moving '{file_path.name}': {e}")
-                skipped_count += 1
-      
+          
+
         
-        sleep(0.01)
+        
        
     # Summary
-=======
             else:
                 # Actual file move logic with retry mechanism
                 while True:
@@ -460,9 +422,9 @@
             color.print_red(f"Error processing '{file_path.name}': {e}")
             logger.exception(f"Error processing {file_path}")
             skipped_count += 1
+        sleep(0.01)
 
     # Summary of the organization process
->>>>>>> a1771372
     print(f"\n{'='*50}")
     if dry_run:
         color.print_yellow(f"DRY RUN COMPLETE: Would have attempted to organize {len(files_to_organize)} files.")
